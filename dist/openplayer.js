--- conflicted
+++ resolved
@@ -119,11 +119,7 @@
 
 var global = __webpack_require__(0);
 var shared = __webpack_require__(52);
-<<<<<<< HEAD
-var has = __webpack_require__(6);
-=======
 var has = __webpack_require__(7);
->>>>>>> 6a138e4f
 var uid = __webpack_require__(53);
 var NATIVE_SYMBOL = __webpack_require__(57);
 var USE_SYMBOL_AS_UID = __webpack_require__(88);
@@ -395,19 +391,6 @@
 
 /***/ }),
 /* 4 */
-/***/ (function(module, exports) {
-
-module.exports = function (exec) {
-  try {
-    return !!exec();
-  } catch (error) {
-    return true;
-  }
-};
-
-
-/***/ }),
-/* 5 */
 /***/ (function(module, exports, __webpack_require__) {
 
 "use strict";
@@ -446,13 +429,15 @@
 exports.DVR_THRESHOLD = 120;
 
 /***/ }),
-/* 6 */
+/* 5 */
 /***/ (function(module, exports) {
 
-var hasOwnProperty = {}.hasOwnProperty;
-
-module.exports = function (it, key) {
-  return hasOwnProperty.call(it, key);
+module.exports = function (exec) {
+  try {
+    return !!exec();
+  } catch (error) {
+    return true;
+  }
 };
 
 
@@ -532,7 +517,7 @@
 /* 10 */
 /***/ (function(module, exports, __webpack_require__) {
 
-var fails = __webpack_require__(4);
+var fails = __webpack_require__(5);
 
 // Thank's IE8 for his funny defineProperty
 module.exports = !fails(function () {
@@ -608,13 +593,8 @@
 /***/ (function(module, exports, __webpack_require__) {
 
 var global = __webpack_require__(0);
-<<<<<<< HEAD
-var createNonEnumerableProperty = __webpack_require__(11);
-var has = __webpack_require__(6);
-=======
 var createNonEnumerableProperty = __webpack_require__(8);
 var has = __webpack_require__(7);
->>>>>>> 6a138e4f
 var setGlobal = __webpack_require__(35);
 var inspectSource = __webpack_require__(36);
 var InternalStateModule = __webpack_require__(18);
@@ -679,15 +659,9 @@
 
 var NATIVE_WEAK_MAP = __webpack_require__(79);
 var global = __webpack_require__(0);
-<<<<<<< HEAD
-var isObject = __webpack_require__(10);
-var createNonEnumerableProperty = __webpack_require__(11);
-var objectHas = __webpack_require__(6);
-=======
 var isObject = __webpack_require__(11);
 var createNonEnumerableProperty = __webpack_require__(8);
 var objectHas = __webpack_require__(7);
->>>>>>> 6a138e4f
 var sharedKey = __webpack_require__(37);
 var hiddenKeys = __webpack_require__(38);
 
@@ -1048,11 +1022,7 @@
 var createPropertyDescriptor = __webpack_require__(17);
 var toIndexedObject = __webpack_require__(26);
 var toPrimitive = __webpack_require__(33);
-<<<<<<< HEAD
-var has = __webpack_require__(6);
-=======
 var has = __webpack_require__(7);
->>>>>>> 6a138e4f
 var IE8_DOM_DEFINE = __webpack_require__(50);
 
 var nativeGetOwnPropertyDescriptor = Object.getOwnPropertyDescriptor;
@@ -1073,7 +1043,7 @@
 /* 31 */
 /***/ (function(module, exports, __webpack_require__) {
 
-var fails = __webpack_require__(4);
+var fails = __webpack_require__(5);
 var classof = __webpack_require__(14);
 
 var split = ''.split;
@@ -1294,11 +1264,7 @@
 /* 43 */
 /***/ (function(module, exports, __webpack_require__) {
 
-<<<<<<< HEAD
-var has = __webpack_require__(6);
-=======
 var has = __webpack_require__(7);
->>>>>>> 6a138e4f
 var toObject = __webpack_require__(22);
 var sharedKey = __webpack_require__(37);
 var CORRECT_PROTOTYPE_GETTER = __webpack_require__(95);
@@ -1322,11 +1288,7 @@
 /***/ (function(module, exports, __webpack_require__) {
 
 var defineProperty = __webpack_require__(12).f;
-<<<<<<< HEAD
-var has = __webpack_require__(6);
-=======
 var has = __webpack_require__(7);
->>>>>>> 6a138e4f
 var wellKnownSymbol = __webpack_require__(1);
 
 var TO_STRING_TAG = wellKnownSymbol('toStringTag');
@@ -1535,7 +1497,7 @@
 
 var ads_1 = __webpack_require__(141);
 
-var constants_1 = __webpack_require__(5);
+var constants_1 = __webpack_require__(4);
 
 var events_1 = __webpack_require__(6);
 
@@ -2206,7 +2168,7 @@
 /***/ (function(module, exports, __webpack_require__) {
 
 var DESCRIPTORS = __webpack_require__(10);
-var fails = __webpack_require__(4);
+var fails = __webpack_require__(5);
 var createElement = __webpack_require__(34);
 
 // Thank's IE8 for his funny defineProperty
@@ -2262,13 +2224,8 @@
 /* 54 */
 /***/ (function(module, exports, __webpack_require__) {
 
-<<<<<<< HEAD
-var has = __webpack_require__(6);
+var has = __webpack_require__(7);
 var toIndexedObject = __webpack_require__(26);
-=======
-var has = __webpack_require__(7);
-var toIndexedObject = __webpack_require__(25);
->>>>>>> 6a138e4f
 var indexOf = __webpack_require__(83).indexOf;
 var hiddenKeys = __webpack_require__(38);
 
@@ -2297,7 +2254,7 @@
 /* 56 */
 /***/ (function(module, exports, __webpack_require__) {
 
-var fails = __webpack_require__(4);
+var fails = __webpack_require__(5);
 
 var replacement = /#|\.prototype\./;
 
@@ -2324,7 +2281,7 @@
 /* 57 */
 /***/ (function(module, exports, __webpack_require__) {
 
-var fails = __webpack_require__(4);
+var fails = __webpack_require__(5);
 
 module.exports = !!Object.getOwnPropertySymbols && !fails(function () {
   // Chrome 38 Symbol has incorrect toString conversion
@@ -2505,13 +2462,8 @@
 "use strict";
 
 var getPrototypeOf = __webpack_require__(43);
-<<<<<<< HEAD
-var createNonEnumerableProperty = __webpack_require__(11);
-var has = __webpack_require__(6);
-=======
 var createNonEnumerableProperty = __webpack_require__(8);
 var has = __webpack_require__(7);
->>>>>>> 6a138e4f
 var wellKnownSymbol = __webpack_require__(1);
 var IS_PURE = __webpack_require__(19);
 
@@ -2738,7 +2690,7 @@
 /***/ (function(module, exports, __webpack_require__) {
 
 var global = __webpack_require__(0);
-var fails = __webpack_require__(4);
+var fails = __webpack_require__(5);
 var classof = __webpack_require__(14);
 var bind = __webpack_require__(21);
 var html = __webpack_require__(59);
@@ -2989,11 +2941,7 @@
 /* 80 */
 /***/ (function(module, exports, __webpack_require__) {
 
-<<<<<<< HEAD
-var has = __webpack_require__(6);
-=======
 var has = __webpack_require__(7);
->>>>>>> 6a138e4f
 var ownKeys = __webpack_require__(81);
 var getOwnPropertyDescriptorModule = __webpack_require__(30);
 var definePropertyModule = __webpack_require__(12);
@@ -3247,42 +3195,6 @@
 /* 90 */
 /***/ (function(module, exports, __webpack_require__) {
 
-<<<<<<< HEAD
-var DESCRIPTORS = __webpack_require__(8);
-var fails = __webpack_require__(4);
-var has = __webpack_require__(6);
-
-var defineProperty = Object.defineProperty;
-var cache = {};
-
-var thrower = function (it) { throw it; };
-
-module.exports = function (METHOD_NAME, options) {
-  if (has(cache, METHOD_NAME)) return cache[METHOD_NAME];
-  if (!options) options = {};
-  var method = [][METHOD_NAME];
-  var ACCESSORS = has(options, 'ACCESSORS') ? options.ACCESSORS : false;
-  var argument0 = has(options, 0) ? options[0] : thrower;
-  var argument1 = has(options, 1) ? options[1] : undefined;
-
-  return cache[METHOD_NAME] = !!method && !fails(function () {
-    if (ACCESSORS && !DESCRIPTORS) return true;
-    var O = { length: -1 };
-
-    if (ACCESSORS) defineProperty(O, 1, { enumerable: true, get: thrower });
-    else O[1] = 1;
-
-    method.call(O, argument0, argument1);
-  });
-};
-
-
-/***/ }),
-/* 91 */
-/***/ (function(module, exports, __webpack_require__) {
-
-=======
->>>>>>> 6a138e4f
 var global = __webpack_require__(0);
 var bind = __webpack_require__(21);
 
@@ -3373,7 +3285,7 @@
 /* 95 */
 /***/ (function(module, exports, __webpack_require__) {
 
-var fails = __webpack_require__(4);
+var fails = __webpack_require__(5);
 
 module.exports = !fails(function () {
   function F() { /* empty */ }
@@ -3424,13 +3336,8 @@
 var toObject = __webpack_require__(22);
 var callWithSafeIterationClosing = __webpack_require__(64);
 var isArrayIteratorMethod = __webpack_require__(65);
-<<<<<<< HEAD
 var toLength = __webpack_require__(27);
-var createProperty = __webpack_require__(100);
-=======
-var toLength = __webpack_require__(26);
 var createProperty = __webpack_require__(99);
->>>>>>> 6a138e4f
 var getIteratorMethod = __webpack_require__(66);
 
 // `Array.from` method implementation
@@ -3525,7 +3432,7 @@
 "use strict";
 
 var DESCRIPTORS = __webpack_require__(10);
-var fails = __webpack_require__(4);
+var fails = __webpack_require__(5);
 var objectKeys = __webpack_require__(42);
 var getOwnPropertySymbolsModule = __webpack_require__(55);
 var propertyIsEnumerableModule = __webpack_require__(49);
@@ -3603,7 +3510,7 @@
 var $ = __webpack_require__(3);
 var toObject = __webpack_require__(22);
 var nativeKeys = __webpack_require__(42);
-var fails = __webpack_require__(4);
+var fails = __webpack_require__(5);
 
 var FAILS_ON_PRIMITIVES = fails(function () { nativeKeys(1); });
 
@@ -4384,7 +4291,7 @@
 var $ = __webpack_require__(3);
 var IS_PURE = __webpack_require__(19);
 var NativePromise = __webpack_require__(69);
-var fails = __webpack_require__(4);
+var fails = __webpack_require__(5);
 var getBuiltIn = __webpack_require__(13);
 var speciesConstructor = __webpack_require__(70);
 var promiseResolve = __webpack_require__(74);
@@ -4431,13 +4338,8 @@
 var create = __webpack_require__(41);
 var defineProperty = __webpack_require__(12);
 var createPropertyDescriptor = __webpack_require__(17);
-<<<<<<< HEAD
 var iterate = __webpack_require__(28);
-var createNonEnumerableProperty = __webpack_require__(11);
-=======
-var iterate = __webpack_require__(27);
 var createNonEnumerableProperty = __webpack_require__(8);
->>>>>>> 6a138e4f
 var InternalStateModule = __webpack_require__(18);
 
 var setInternalState = InternalStateModule.set;
@@ -4657,7 +4559,7 @@
 
 var volume_1 = __webpack_require__(136);
 
-var constants_1 = __webpack_require__(5);
+var constants_1 = __webpack_require__(4);
 
 var events_1 = __webpack_require__(6);
 
@@ -4964,7 +4866,7 @@
   value: true
 });
 
-var constants_1 = __webpack_require__(5);
+var constants_1 = __webpack_require__(4);
 
 var events_1 = __webpack_require__(6);
 
@@ -5516,7 +5418,7 @@
   value: true
 });
 
-var constants_1 = __webpack_require__(5);
+var constants_1 = __webpack_require__(4);
 
 var general_1 = __webpack_require__(2);
 
@@ -5730,7 +5632,7 @@
   value: true
 });
 
-var constants_1 = __webpack_require__(5);
+var constants_1 = __webpack_require__(4);
 
 var events_1 = __webpack_require__(6);
 
@@ -6267,7 +6169,7 @@
   value: true
 });
 
-var constants_1 = __webpack_require__(5);
+var constants_1 = __webpack_require__(4);
 
 var general_1 = __webpack_require__(2);
 
@@ -7088,7 +6990,7 @@
   value: true
 });
 
-var constants_1 = __webpack_require__(5);
+var constants_1 = __webpack_require__(4);
 
 var events_1 = __webpack_require__(6);
 
@@ -7667,7 +7569,7 @@
   value: true
 });
 
-var constants_1 = __webpack_require__(5);
+var constants_1 = __webpack_require__(4);
 
 var events_1 = __webpack_require__(6);
 
@@ -7900,7 +7802,7 @@
   value: true
 });
 
-var constants_1 = __webpack_require__(5);
+var constants_1 = __webpack_require__(4);
 
 var events_1 = __webpack_require__(6);
 
@@ -8205,13 +8107,9 @@
   value: true
 });
 
-<<<<<<< HEAD
-var constants_1 = __webpack_require__(5);
-
-var events_1 = __webpack_require__(7);
-=======
+var constants_1 = __webpack_require__(4);
+
 var events_1 = __webpack_require__(6);
->>>>>>> 6a138e4f
 
 var general_1 = __webpack_require__(2);
 
@@ -8349,7 +8247,7 @@
   value: true
 });
 
-var constants_1 = __webpack_require__(5);
+var constants_1 = __webpack_require__(4);
 
 var events_1 = __webpack_require__(6);
 
