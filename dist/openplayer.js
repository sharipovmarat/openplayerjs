--- conflicted
+++ resolved
@@ -319,11 +319,7 @@
 
 var global = __webpack_require__(0);
 var getOwnPropertyDescriptor = __webpack_require__(31).f;
-<<<<<<< HEAD
-var hide = __webpack_require__(7);
-=======
-var createNonEnumerableProperty = __webpack_require__(7);
->>>>>>> a50a0065
+var createNonEnumerableProperty = __webpack_require__(8);
 var redefine = __webpack_require__(14);
 var setGlobal = __webpack_require__(36);
 var copyConstructorProperties = __webpack_require__(78);
@@ -424,8 +420,7 @@
 };
 
 /***/ }),
-<<<<<<< HEAD
-/* 5 */
+/* 6 */
 /***/ (function(module, exports, __webpack_require__) {
 
 "use strict";
@@ -449,9 +444,7 @@
 exports.events = ['loadstart', 'durationchange', 'loadedmetadata', 'loadeddata', 'progress', 'canplay', 'canplaythrough', 'suspend', 'abort', 'error', 'emptied', 'stalled', 'play', 'playing', 'pause', 'waiting', 'seeking', 'seeked', 'timeupdate', 'ended', 'ratechange', 'volumechange'];
 
 /***/ }),
-=======
->>>>>>> a50a0065
-/* 6 */
+/* 7 */
 /***/ (function(module, exports) {
 
 module.exports = function (exec) {
@@ -464,7 +457,7 @@
 
 
 /***/ }),
-/* 7 */
+/* 8 */
 /***/ (function(module, exports, __webpack_require__) {
 
 var DESCRIPTORS = __webpack_require__(9);
@@ -480,45 +473,10 @@
 
 
 /***/ }),
-/* 8 */
-/***/ (function(module, exports, __webpack_require__) {
-
-<<<<<<< HEAD
-var isObject = __webpack_require__(9);
-
-module.exports = function (it) {
-  if (!isObject(it)) {
-    throw TypeError(String(it) + ' is not an object');
-  } return it;
-};
-
-=======
-"use strict";
-
-
-Object.defineProperty(exports, "__esModule", {
-  value: true
-});
-
-function addEvent(event, details) {
-  if (typeof event !== 'string') {
-    throw new Error('Event name must be a string');
-  }
-
-  return new CustomEvent(event, {
-    detail: details
-  });
-}
-
-exports.addEvent = addEvent;
-exports.events = ['loadstart', 'durationchange', 'loadedmetadata', 'loadeddata', 'progress', 'canplay', 'canplaythrough', 'suspend', 'abort', 'error', 'emptied', 'stalled', 'play', 'playing', 'pause', 'waiting', 'seeking', 'seeked', 'timeupdate', 'ended', 'ratechange', 'volumechange'];
->>>>>>> a50a0065
-
-/***/ }),
 /* 9 */
 /***/ (function(module, exports, __webpack_require__) {
 
-var fails = __webpack_require__(6);
+var fails = __webpack_require__(7);
 
 // Thank's IE8 for his funny defineProperty
 module.exports = !fails(function () {
@@ -537,21 +495,6 @@
 
 /***/ }),
 /* 11 */
-<<<<<<< HEAD
-/***/ (function(module, exports, __webpack_require__) {
-
-var fails = __webpack_require__(6);
-
-// Thank's IE8 for his funny defineProperty
-module.exports = !fails(function () {
-  return Object.defineProperty({}, 'a', { get: function () { return 7; } }).a != 7;
-});
-
-
-/***/ }),
-/* 12 */
-=======
->>>>>>> a50a0065
 /***/ (function(module, exports) {
 
 var hasOwnProperty = {}.hasOwnProperty;
@@ -565,15 +508,9 @@
 /* 12 */
 /***/ (function(module, exports, __webpack_require__) {
 
-<<<<<<< HEAD
-var DESCRIPTORS = __webpack_require__(11);
-var IE8_DOM_DEFINE = __webpack_require__(49);
-var anObject = __webpack_require__(8);
-=======
 var DESCRIPTORS = __webpack_require__(9);
 var IE8_DOM_DEFINE = __webpack_require__(50);
 var anObject = __webpack_require__(4);
->>>>>>> a50a0065
 var toPrimitive = __webpack_require__(34);
 
 var nativeDefineProperty = Object.defineProperty;
@@ -609,15 +546,9 @@
 /***/ (function(module, exports, __webpack_require__) {
 
 var global = __webpack_require__(0);
-<<<<<<< HEAD
-var shared = __webpack_require__(25);
-var hide = __webpack_require__(7);
-var has = __webpack_require__(10);
-=======
 var shared = __webpack_require__(26);
-var createNonEnumerableProperty = __webpack_require__(7);
+var createNonEnumerableProperty = __webpack_require__(8);
 var has = __webpack_require__(11);
->>>>>>> a50a0065
 var setGlobal = __webpack_require__(36);
 var nativeFunctionToString = __webpack_require__(51);
 var InternalStateModule = __webpack_require__(20);
@@ -718,7 +649,7 @@
 var NATIVE_WEAK_MAP = __webpack_require__(77);
 var global = __webpack_require__(0);
 var isObject = __webpack_require__(10);
-var createNonEnumerableProperty = __webpack_require__(7);
+var createNonEnumerableProperty = __webpack_require__(8);
 var objectHas = __webpack_require__(11);
 var sharedKey = __webpack_require__(37);
 var hiddenKeys = __webpack_require__(38);
@@ -883,76 +814,6 @@
 
 
 /***/ }),
-<<<<<<< HEAD
-/* 26 */
-/***/ (function(module, exports, __webpack_require__) {
-
-var NATIVE_WEAK_MAP = __webpack_require__(76);
-var global = __webpack_require__(0);
-var isObject = __webpack_require__(9);
-var hide = __webpack_require__(7);
-var objectHas = __webpack_require__(10);
-var sharedKey = __webpack_require__(37);
-var hiddenKeys = __webpack_require__(38);
-
-var WeakMap = global.WeakMap;
-var set, get, has;
-
-var enforce = function (it) {
-  return has(it) ? get(it) : set(it, {});
-};
-
-var getterFor = function (TYPE) {
-  return function (it) {
-    var state;
-    if (!isObject(it) || (state = get(it)).type !== TYPE) {
-      throw TypeError('Incompatible receiver, ' + TYPE + ' required');
-    } return state;
-  };
-};
-
-if (NATIVE_WEAK_MAP) {
-  var store = new WeakMap();
-  var wmget = store.get;
-  var wmhas = store.has;
-  var wmset = store.set;
-  set = function (it, metadata) {
-    wmset.call(store, it, metadata);
-    return metadata;
-  };
-  get = function (it) {
-    return wmget.call(store, it) || {};
-  };
-  has = function (it) {
-    return wmhas.call(store, it);
-  };
-} else {
-  var STATE = sharedKey('state');
-  hiddenKeys[STATE] = true;
-  set = function (it, metadata) {
-    hide(it, STATE, metadata);
-    return metadata;
-  };
-  get = function (it) {
-    return objectHas(it, STATE) ? it[STATE] : {};
-  };
-  has = function (it) {
-    return objectHas(it, STATE);
-  };
-}
-
-module.exports = {
-  set: set,
-  get: get,
-  has: has,
-  enforce: enforce,
-  getterFor: getterFor
-};
-
-
-/***/ }),
-=======
->>>>>>> a50a0065
 /* 27 */
 /***/ (function(module, exports, __webpack_require__) {
 
@@ -971,13 +832,8 @@
 /* 28 */
 /***/ (function(module, exports, __webpack_require__) {
 
-<<<<<<< HEAD
-var anObject = __webpack_require__(8);
-var isArrayIteratorMethod = __webpack_require__(62);
-=======
 var anObject = __webpack_require__(4);
 var isArrayIteratorMethod = __webpack_require__(63);
->>>>>>> a50a0065
 var toLength = __webpack_require__(27);
 var bind = __webpack_require__(21);
 var getIteratorMethod = __webpack_require__(64);
@@ -1169,12 +1025,8 @@
 /* 32 */
 /***/ (function(module, exports, __webpack_require__) {
 
-var fails = __webpack_require__(6);
-<<<<<<< HEAD
-var classof = __webpack_require__(12);
-=======
+var fails = __webpack_require__(7);
 var classof = __webpack_require__(13);
->>>>>>> a50a0065
 
 var split = ''.split;
 
@@ -1241,11 +1093,7 @@
 /***/ (function(module, exports, __webpack_require__) {
 
 var global = __webpack_require__(0);
-<<<<<<< HEAD
-var hide = __webpack_require__(7);
-=======
-var createNonEnumerableProperty = __webpack_require__(7);
->>>>>>> a50a0065
+var createNonEnumerableProperty = __webpack_require__(8);
 
 module.exports = function (key, value) {
   try {
@@ -1311,13 +1159,8 @@
 /* 41 */
 /***/ (function(module, exports, __webpack_require__) {
 
-<<<<<<< HEAD
-var anObject = __webpack_require__(8);
-var defineProperties = __webpack_require__(86);
-=======
 var anObject = __webpack_require__(4);
 var defineProperties = __webpack_require__(87);
->>>>>>> a50a0065
 var enumBugKeys = __webpack_require__(40);
 var hiddenKeys = __webpack_require__(38);
 var html = __webpack_require__(57);
@@ -1611,7 +1454,7 @@
 
 var constants_1 = __webpack_require__(5);
 
-var events_1 = __webpack_require__(5);
+var events_1 = __webpack_require__(6);
 
 var general_1 = __webpack_require__(2);
 
@@ -2234,12 +2077,8 @@
 /* 50 */
 /***/ (function(module, exports, __webpack_require__) {
 
-<<<<<<< HEAD
-var DESCRIPTORS = __webpack_require__(11);
-=======
 var DESCRIPTORS = __webpack_require__(9);
->>>>>>> a50a0065
-var fails = __webpack_require__(6);
+var fails = __webpack_require__(7);
 var createElement = __webpack_require__(35);
 
 // Thank's IE8 for his funny defineProperty
@@ -2305,7 +2144,7 @@
 /* 55 */
 /***/ (function(module, exports, __webpack_require__) {
 
-var fails = __webpack_require__(6);
+var fails = __webpack_require__(7);
 
 var replacement = /#|\.prototype\./;
 
@@ -2334,11 +2173,7 @@
 
 var wellKnownSymbol = __webpack_require__(1);
 var create = __webpack_require__(41);
-<<<<<<< HEAD
-var hide = __webpack_require__(7);
-=======
-var createNonEnumerableProperty = __webpack_require__(7);
->>>>>>> a50a0065
+var createNonEnumerableProperty = __webpack_require__(8);
 
 var UNSCOPABLES = wellKnownSymbol('unscopables');
 var ArrayPrototype = Array.prototype;
@@ -2411,11 +2246,7 @@
 var getPrototypeOf = __webpack_require__(43);
 var setPrototypeOf = __webpack_require__(61);
 var setToStringTag = __webpack_require__(44);
-<<<<<<< HEAD
-var hide = __webpack_require__(7);
-=======
-var createNonEnumerableProperty = __webpack_require__(7);
->>>>>>> a50a0065
+var createNonEnumerableProperty = __webpack_require__(8);
 var redefine = __webpack_require__(14);
 var wellKnownSymbol = __webpack_require__(1);
 var IS_PURE = __webpack_require__(19);
@@ -2508,13 +2339,8 @@
 "use strict";
 
 var getPrototypeOf = __webpack_require__(43);
-<<<<<<< HEAD
-var hide = __webpack_require__(7);
-var has = __webpack_require__(10);
-=======
-var createNonEnumerableProperty = __webpack_require__(7);
+var createNonEnumerableProperty = __webpack_require__(8);
 var has = __webpack_require__(11);
->>>>>>> a50a0065
 var wellKnownSymbol = __webpack_require__(1);
 var IS_PURE = __webpack_require__(19);
 
@@ -2554,13 +2380,8 @@
 /* 61 */
 /***/ (function(module, exports, __webpack_require__) {
 
-<<<<<<< HEAD
-var anObject = __webpack_require__(8);
-var aPossiblePrototype = __webpack_require__(93);
-=======
 var anObject = __webpack_require__(4);
 var aPossiblePrototype = __webpack_require__(94);
->>>>>>> a50a0065
 
 // `Object.setPrototypeOf` method
 // https://tc39.github.io/ecma262/#sec-object.setprototypeof
@@ -2589,11 +2410,7 @@
 /* 62 */
 /***/ (function(module, exports, __webpack_require__) {
 
-<<<<<<< HEAD
-var anObject = __webpack_require__(8);
-=======
 var anObject = __webpack_require__(4);
->>>>>>> a50a0065
 
 // call something on iterator step with safe closing on error
 module.exports = function (iterator, fn, value, ENTRIES) {
@@ -2729,11 +2546,7 @@
 /* 68 */
 /***/ (function(module, exports, __webpack_require__) {
 
-<<<<<<< HEAD
-var anObject = __webpack_require__(8);
-=======
 var anObject = __webpack_require__(4);
->>>>>>> a50a0065
 var aFunction = __webpack_require__(17);
 var wellKnownSymbol = __webpack_require__(1);
 
@@ -2753,16 +2566,10 @@
 /***/ (function(module, exports, __webpack_require__) {
 
 var global = __webpack_require__(0);
-var fails = __webpack_require__(6);
-<<<<<<< HEAD
-var classof = __webpack_require__(12);
-var bind = __webpack_require__(20);
-var html = __webpack_require__(56);
-=======
+var fails = __webpack_require__(7);
 var classof = __webpack_require__(13);
 var bind = __webpack_require__(21);
 var html = __webpack_require__(57);
->>>>>>> a50a0065
 var createElement = __webpack_require__(35);
 var userAgent = __webpack_require__(45);
 
@@ -2865,15 +2672,9 @@
 /* 70 */
 /***/ (function(module, exports, __webpack_require__) {
 
-<<<<<<< HEAD
-var anObject = __webpack_require__(8);
-var isObject = __webpack_require__(9);
-var newPromiseCapability = __webpack_require__(23);
-=======
 var anObject = __webpack_require__(4);
 var isObject = __webpack_require__(10);
 var newPromiseCapability = __webpack_require__(24);
->>>>>>> a50a0065
 
 module.exports = function (C, x) {
   anObject(C);
@@ -3056,15 +2857,9 @@
 /***/ (function(module, exports, __webpack_require__) {
 
 var getBuiltIn = __webpack_require__(15);
-<<<<<<< HEAD
-var getOwnPropertyNamesModule = __webpack_require__(79);
-var getOwnPropertySymbolsModule = __webpack_require__(53);
-var anObject = __webpack_require__(8);
-=======
 var getOwnPropertyNamesModule = __webpack_require__(80);
 var getOwnPropertySymbolsModule = __webpack_require__(54);
 var anObject = __webpack_require__(4);
->>>>>>> a50a0065
 
 // all object keys, includes non-enumerable and symbols
 module.exports = getBuiltIn('Reflect', 'ownKeys') || function ownKeys(it) {
@@ -3260,7 +3055,7 @@
 /* 86 */
 /***/ (function(module, exports, __webpack_require__) {
 
-var fails = __webpack_require__(6);
+var fails = __webpack_require__(7);
 
 module.exports = !!Object.getOwnPropertySymbols && !fails(function () {
   // Chrome 38 Symbol has incorrect toString conversion
@@ -3273,15 +3068,9 @@
 /* 87 */
 /***/ (function(module, exports, __webpack_require__) {
 
-<<<<<<< HEAD
-var DESCRIPTORS = __webpack_require__(11);
-var definePropertyModule = __webpack_require__(13);
-var anObject = __webpack_require__(8);
-=======
 var DESCRIPTORS = __webpack_require__(9);
 var definePropertyModule = __webpack_require__(12);
 var anObject = __webpack_require__(4);
->>>>>>> a50a0065
 var objectKeys = __webpack_require__(42);
 
 // `Object.defineProperties` method
@@ -3389,7 +3178,7 @@
 /* 93 */
 /***/ (function(module, exports, __webpack_require__) {
 
-var fails = __webpack_require__(6);
+var fails = __webpack_require__(7);
 
 module.exports = !fails(function () {
   function F() { /* empty */ }
@@ -3533,12 +3322,8 @@
 
 "use strict";
 
-<<<<<<< HEAD
-var DESCRIPTORS = __webpack_require__(11);
-=======
 var DESCRIPTORS = __webpack_require__(9);
->>>>>>> a50a0065
-var fails = __webpack_require__(6);
+var fails = __webpack_require__(7);
 var objectKeys = __webpack_require__(42);
 var getOwnPropertySymbolsModule = __webpack_require__(54);
 var propertyIsEnumerableModule = __webpack_require__(49);
@@ -3603,7 +3388,7 @@
 var $ = __webpack_require__(3);
 var toObject = __webpack_require__(22);
 var nativeKeys = __webpack_require__(42);
-var fails = __webpack_require__(6);
+var fails = __webpack_require__(7);
 
 var FAILS_ON_PRIMITIVES = fails(function () { nativeKeys(1); });
 
@@ -3686,15 +3471,9 @@
 /***/ (function(module, exports, __webpack_require__) {
 
 var global = __webpack_require__(0);
-<<<<<<< HEAD
-var DOMIterables = __webpack_require__(109);
-var ArrayIteratorMethods = __webpack_require__(110);
-var hide = __webpack_require__(7);
-=======
 var DOMIterables = __webpack_require__(110);
 var ArrayIteratorMethods = __webpack_require__(111);
-var createNonEnumerableProperty = __webpack_require__(7);
->>>>>>> a50a0065
+var createNonEnumerableProperty = __webpack_require__(8);
 var wellKnownSymbol = __webpack_require__(1);
 
 var ITERATOR = wellKnownSymbol('iterator');
@@ -4404,16 +4183,12 @@
 var defineProperty = __webpack_require__(12);
 var createPropertyDescriptor = __webpack_require__(18);
 var iterate = __webpack_require__(28);
-<<<<<<< HEAD
-var hide = __webpack_require__(7);
-=======
-var createNonEnumerableProperty = __webpack_require__(7);
+var createNonEnumerableProperty = __webpack_require__(8);
 var anObject = __webpack_require__(4);
 var InternalStateModule = __webpack_require__(20);
 
 var setInternalState = InternalStateModule.set;
 var getInternalAggregateErrorState = InternalStateModule.getterFor('AggregateError');
->>>>>>> a50a0065
 
 var $AggregateError = function AggregateError(errors, message) {
   var that = this;
@@ -4797,7 +4572,7 @@
 
 var constants_1 = __webpack_require__(5);
 
-var events_1 = __webpack_require__(5);
+var events_1 = __webpack_require__(6);
 
 var general_1 = __webpack_require__(2);
 
@@ -5102,7 +4877,7 @@
 
 var constants_1 = __webpack_require__(5);
 
-var events_1 = __webpack_require__(5);
+var events_1 = __webpack_require__(6);
 
 var general_1 = __webpack_require__(2);
 
@@ -5874,7 +5649,7 @@
 
 var constants_1 = __webpack_require__(5);
 
-var events_1 = __webpack_require__(5);
+var events_1 = __webpack_require__(6);
 
 var general_1 = __webpack_require__(2);
 
@@ -6183,7 +5958,7 @@
 
 var player_1 = __webpack_require__(48);
 
-var events_1 = __webpack_require__(5);
+var events_1 = __webpack_require__(6);
 
 var general_1 = __webpack_require__(2);
 
@@ -7148,7 +6923,7 @@
 
 var constants_1 = __webpack_require__(5);
 
-var events_1 = __webpack_require__(5);
+var events_1 = __webpack_require__(6);
 
 var general_1 = __webpack_require__(2);
 
@@ -7710,7 +7485,7 @@
 
 var constants_1 = __webpack_require__(5);
 
-var events_1 = __webpack_require__(5);
+var events_1 = __webpack_require__(6);
 
 var general_1 = __webpack_require__(2);
 
@@ -7943,7 +7718,7 @@
 
 var constants_1 = __webpack_require__(5);
 
-var events_1 = __webpack_require__(5);
+var events_1 = __webpack_require__(6);
 
 var general_1 = __webpack_require__(2);
 
@@ -8241,7 +8016,7 @@
   value: true
 });
 
-var events_1 = __webpack_require__(5);
+var events_1 = __webpack_require__(6);
 
 var general_1 = __webpack_require__(2);
 
@@ -8363,7 +8138,7 @@
 
 var constants_1 = __webpack_require__(5);
 
-var events_1 = __webpack_require__(5);
+var events_1 = __webpack_require__(6);
 
 var general_1 = __webpack_require__(2);
 
